--- conflicted
+++ resolved
@@ -1,14 +1,9 @@
 /*
  * Copyright (c) Meta Platforms, Inc. and affiliates.
  *
-<<<<<<< HEAD
- * This source code is licensed under the MIT-style license found in the
- * LICENSE file in the root directory of this source tree.  */
-=======
  * This source code is licensed under the MIT license found in the
  * LICENSE file in the root directory of this source tree.
  */
->>>>>>> 385aafcf
 
 #pragma once
 
