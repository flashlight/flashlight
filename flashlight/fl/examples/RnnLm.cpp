/*
 * Copyright (c) Meta Platforms, Inc. and affiliates.
 *
 * This source code is licensed under the MIT license found in the
 * LICENSE file in the root directory of this source tree.
 */

/*
 * A Flashlight introduction to RNNs.
 * The model is based on this RNN LM tutorial from TensorFlow
 * https://git.io/fp9oy
 *
 * The data can be found here:
 * http://www.fit.vutbr.cz/~imikolov/rnnlm/simple-examples.tgz
 *
 * To run the example, build ``RnnLm.cpp`` (which is automatically built with
 * flashlight by default), then run:
 *
 *    ./RnnLm [path to dataset]
 *
 * The final output should be close to:
 *   Test Loss: 4.75 Test Perplexity: 115
 */
#include <iomanip>
#include <iostream>
#include <stdexcept>
#include <unordered_map>
#include <vector>

#include "flashlight/fl/dataset/datasets.h"
#include "flashlight/fl/meter/meters.h"
#include "flashlight/fl/nn/nn.h"
#include "flashlight/fl/optim/optim.h"
#include "flashlight/fl/tensor/Compute.h"
#include "flashlight/fl/tensor/Index.h"
#include "flashlight/fl/tensor/Init.h"

using namespace fl;

namespace {

class Preprocessor {
 public:
  explicit Preprocessor(std::string dataset_path);

  int to_int(std::string word) {
    return word_to_int[word];
  }

  int vocab_size() {
    return word_to_int.size();
  }

  static const std::string eos;

 private:
  std::unordered_map<std::string, int> word_to_int;
};

class LMDataset : public Dataset {
 public:
  LMDataset(
      std::string dataset_path,
      int batch_size,
      int time_steps,
      Preprocessor& preproc);

  int64_t size() const override {
    return (data.dim(1) - 1) / time_steps;
  }

  std::vector<Tensor> get(const int64_t idx) const override;

 private:
  int time_steps;
  Tensor data;
};

class RnnLm : public Container {
 public:
  explicit RnnLm(int vocab_size, int hidden_size = 200)
<<<<<<< HEAD
      : embed(std::make_shared<Embedding>(hidden_size, vocab_size)),
        rnn(std::make_shared<RNN>(
            hidden_size,
            hidden_size,
            2, /* Num layers. */
            RnnMode::LSTM,
            0 /* Dropout */)),
        linear(std::make_shared<Linear>(hidden_size, vocab_size)),
        logsoftmax_(0) // max on the main dimension
  {
    createLayers();
  }

  RnnLm(const RnnLm& other) {
    copy(other);
    createLayers();
  }

  RnnLm(RnnLm&& other) = default;

  RnnLm& operator=(const RnnLm& other) {
    clear();
    copy(other);
    createLayers();
  }
  RnnLm& operator=(RnnLm&& other) = default;

  void copy(const RnnLm& other) {
    train_ = other.train_;
    embed = std::make_shared<Embedding>(*other.embed);
    rnn = std::make_shared<RNN>(*other.rnn);
    linear = std::make_shared<Linear>(*other.linear);
  }

  void createLayers() {
=======
      : embed(Embedding(hidden_size, vocab_size)),
        rnn(
            RNN(hidden_size,
                hidden_size,
                2, /* Num layers. */
                RnnMode::LSTM,
                false /* Dropout */)),
        linear(Linear(hidden_size, vocab_size)) {
>>>>>>> 6653536c
    add(embed);
    add(rnn);
    add(linear);
  }

  std::vector<Variable> forward(const std::vector<Variable>& inputs) override {
    auto inSz = inputs.size();
    if (inSz < 1 || inSz > 3) {
      throw std::invalid_argument("Invalid inputs size");
    }
    return rnn->forward(inputs);
  }

  std::tuple<Variable, Variable, Variable>
  forward(const Variable& input, const Variable& h, const Variable& c) {
    auto output = embed->forward(input);
    Variable ho, co;
    std::tie(output, ho, co) = rnn->forward(output, h, c);

    // Truncate BPTT
    ho.setCalcGrad(false);
    co.setCalcGrad(false);

    output = linear->forward(output);
    output = logsoftmax_(output);
    return std::make_tuple(output, ho, co);
  }

  std::tuple<Variable, Variable, Variable>
  operator()(const Variable& input, const Variable& h, const Variable& c) {
    return forward(input, h, c);
  }

  std::string prettyString() const override {
    return "RnnLm";
  }

  std::unique_ptr<Module> clone() const override {
    return std::make_unique<RnnLm>(*this);
  }

 private:
  std::shared_ptr<Embedding> embed;
  std::shared_ptr<RNN> rnn;
  std::shared_ptr<Linear> linear;
  LogSoftmax logsoftmax_;
};

} // namespace

int main(int argc, char** argv) {
  fl::init();
  if (argc != 2) {
    throw std::runtime_error("You must pass a data directory.");
  }

  std::string data_dir = argv[1];

  std::string train_dir = data_dir + "/ptb.train.txt";
  std::string valid_dir = data_dir + "/ptb.valid.txt";
  std::string test_dir = data_dir + "/ptb.test.txt";

  // Since we also average the loss by time_steps
  float learning_rate = 20;
  float max_grad_norm = 0.25;

  int epochs = 10;
  int anneal_after_epoch = 4;
  int batch_size = 20;
  int time_steps = 20;

  Preprocessor preproc(train_dir);
  LMDataset trainset(train_dir, batch_size, time_steps, preproc);
  LMDataset valset(valid_dir, batch_size, time_steps, preproc);
  const int kInputIdx = 0, kTargetIdx = 1;

  int vocab_size = preproc.vocab_size();
  std::cout << "Vocab size: " << vocab_size << std::endl;

  RnnLm model(vocab_size);
  CategoricalCrossEntropy criterion;

  SGDOptimizer opt(model.params(), learning_rate);

  auto eval_loop =
      [&model, &criterion, kInputIdx, kTargetIdx](LMDataset& dataset) {
        AverageValueMeter avg_loss_meter;
        Variable output, h, c;
        for (auto& example : dataset) {
          std::tie(output, h, c) = model(noGrad(example[kInputIdx]), h, c);
          auto target = noGrad(example[kTargetIdx]);
          auto loss = criterion(output, target);
          avg_loss_meter.add(loss.tensor().scalar<float>(), target.elements());
        }
        return avg_loss_meter.value()[0];
      };

  for (int e = 0; e < epochs; e++) {
    AverageValueMeter train_loss_meter;
    TimeMeter timer(true);
    timer.resume();

    Variable output, h, c;

    if (e >= anneal_after_epoch) {
      opt.setLr(opt.getLr() / 2);
    }

    for (auto& example : trainset) {
      std::tie(output, h, c) = model(noGrad(example[kInputIdx]), h, c);

      auto target = noGrad(example[kTargetIdx]);

      auto loss = criterion(output, target);
      train_loss_meter.add(loss.tensor().scalar<float>(), target.elements());

      opt.zeroGrad();
      loss.backward();

      clipGradNorm(model.params(), max_grad_norm);
      opt.step();

      fl::sync();
      timer.incUnit();
    }

    double train_loss = train_loss_meter.value()[0];
    double val_loss = eval_loop(valset);
    double iter_time = timer.value();

    std::cout << "Epoch " << e + 1 << std::setprecision(3)
              << " - Train Loss: " << train_loss
              << " Validation Loss: " << val_loss
              << " Validation Perplexity: " << std::exp(val_loss)
              << " Time per iteration (ms): " << iter_time * 1000 << std::endl;
  }

  LMDataset testset(test_dir, batch_size, time_steps, preproc);

  double test_loss = eval_loop(testset);
  std::cout << " Test Loss: " << test_loss
            << " Test Perplexity: " << std::exp(test_loss) << std::endl;

  return 0;
}

const std::string Preprocessor::eos = "<eos>";

Preprocessor::Preprocessor(std::string dataset_path) {
  std::ifstream file(dataset_path);
  if (!file.is_open()) {
    throw std::runtime_error("[Preprocessor::Preprocessor] Can't find file.");
  }
  int v = 0;
  std::string word;
  while (file >> word) {
    if (word_to_int.find(word) == word_to_int.end()) {
      word_to_int[word] = v++;
    }
  }
  word_to_int[eos] = v;
}

LMDataset::LMDataset(
    std::string dataset_path,
    int batch_size,
    int time_steps,
    Preprocessor& preproc)
    : time_steps(time_steps) {
  std::vector<int> words;
  std::ifstream file(dataset_path);
  if (!file.is_open()) {
    throw std::runtime_error("[LMDataset::LMDataset] Can't find file.");
  }

  std::string line;
  while (std::getline(file, line)) {
    std::istringstream ss(line);
    std::string word;
    while (ss >> word) {
      words.push_back(preproc.to_int(word));
    }
    words.push_back(preproc.to_int(Preprocessor::eos));
  }

  int words_per_batch = words.size() / batch_size;
  words.resize(batch_size * words_per_batch);

  data = transpose(Tensor::fromBuffer(
      {words_per_batch, batch_size}, words.data(), MemoryLocation::Host));
}

std::vector<Tensor> LMDataset::get(const int64_t idx) const {
  int start = idx * time_steps;
  int end = (idx + 1) * time_steps;
  return {
      data(fl::span, fl::range(start, end)),
      data(fl::span, fl::range(start, end))};
}<|MERGE_RESOLUTION|>--- conflicted
+++ resolved
@@ -79,7 +79,6 @@
 class RnnLm : public Container {
  public:
   explicit RnnLm(int vocab_size, int hidden_size = 200)
-<<<<<<< HEAD
       : embed(std::make_shared<Embedding>(hidden_size, vocab_size)),
         rnn(std::make_shared<RNN>(
             hidden_size,
@@ -115,16 +114,6 @@
   }
 
   void createLayers() {
-=======
-      : embed(Embedding(hidden_size, vocab_size)),
-        rnn(
-            RNN(hidden_size,
-                hidden_size,
-                2, /* Num layers. */
-                RnnMode::LSTM,
-                false /* Dropout */)),
-        linear(Linear(hidden_size, vocab_size)) {
->>>>>>> 6653536c
     add(embed);
     add(rnn);
     add(linear);
